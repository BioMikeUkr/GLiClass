--- conflicted
+++ resolved
@@ -25,7 +25,6 @@
 
 logger = logging.get_logger(__name__)
 
-<<<<<<< HEAD
 if IS_LLM2VEC:
     from llm2vec.models import MistralBiModel, LlamaBiModel, GemmaBiModel, Qwen2BiModel
     DECODER_MODEL_MAPPING = {
@@ -39,12 +38,11 @@
 
 if IS_PEFT:
     from peft import LoraConfig, get_peft_model
-=======
-@dataclass
+
+    @dataclass
 class GLiClassOutput(SequenceClassifierOutput):
     text_embeddings: Optional[torch.Tensor] = None
     class_embeddings: Optional[torch.Tensor] = None
->>>>>>> e5b9a213
 
 class GLiClassPreTrainedModel(PreTrainedModel):
     config_class = GLiClassModelConfig
@@ -345,93 +343,7 @@
             class_embeddings= classes_embedding if output_class_embeddings else None,
         )
 
-<<<<<<< HEAD
-=======
-class GLiClassUniEncoder(GLiClassBaseModel):
-    def __init__(self, config: GLiClassModelConfig, from_pretrained = False):
-        super().__init__(config)
-        if config.encoder_config is None:
-            if config.encoder_model_name is None:
-                raise ValueError("You need to specify encoder model name to use it as a backbone.")
-            config.encoder_config = AutoConfig.from_pretrained(config.encoder_model_name)
-        if from_pretrained:
-            self.encoder_model = AutoModel.from_pretrained(
-                config.encoder_model_name
-            )
-        else:
-            self.encoder_model = AutoModel.from_config(
-                config.encoder_config
-            )
-    
-    def forward(
-        self,
-        input_ids: Optional[torch.Tensor] = None,
-        attention_mask: Optional[torch.Tensor] = None,
-        inputs_embeds: Optional[torch.Tensor] = None,
-        labels: Optional[torch.Tensor] = None,
-        output_attentions: Optional[bool] = None,
-        output_hidden_states: Optional[bool] = None,
-        output_text_embeddings: Optional[bool] = None,
-        output_class_embeddings:  Optional[bool] = None,
-        return_dict: Optional[bool] = None,
-        **kwargs
-    ) -> Union[Tuple, GLiClassOutput]:
-        r"""
-        labels (`torch.LongTensor` of shape `(batch_size,)`, *optional*):
-            Labels for computing the sequence classification/regression loss. Indices should be in `[0, ...,
-            config.num_labels - 1]`. If `config.num_labels == 1` a regression loss is computed (Mean-Square loss), If
-            `config.num_labels > 1` a classification loss is computed (Cross-Entropy).
-        """
-        return_dict = return_dict if return_dict is not None else self.config.use_return_dict
-
-        outputs = self.encoder_model(
-            input_ids,
-            attention_mask=attention_mask,
-            inputs_embeds=inputs_embeds,
-            output_attentions=output_attentions,
-            output_hidden_states=output_hidden_states,
-            return_dict=return_dict,
-            **kwargs
-        )
-
-        encoder_layer = outputs[0]
-
-        classes_embedding, classes_embedding_mask, text_token_embeddongs, text_mask = self._extract_class_features(encoder_layer, 
-                                                                                                            input_ids, attention_mask)
-        if self.config.use_lstm:
-            text_token_embeddongs = self.lstm(text_token_embeddongs, text_mask)
-        
-        pooled_output = self.pooler(text_token_embeddongs)
-        pooled_output = self.text_projector(pooled_output)
-        pooled_output = self.dropout(pooled_output)
-        if self.config.normalize_features:
-            pooled_output = pooled_output / (pooled_output.norm(p=2, dim=-1, keepdim=True)+self.epsilon)
-
-        classes_embedding = self.classes_projector(classes_embedding)
-        if self.config.normalize_features:
-            classes_embedding = classes_embedding / (classes_embedding.norm(p=2, dim=-1, keepdim=True)+self.epsilon)
-
-        logits = self.scorer(pooled_output, classes_embedding)
-
-        if self.config.normalize_features:
-            logits = logits*self.logit_scale.to(classes_embedding.device)
-        
-        loss = self.get_loss(logits, labels, classes_embedding, classes_embedding_mask)
-
-        if not return_dict:
-            output = (logits,) + outputs[1:]
-            return ((loss,) + output) if loss is not None else output
-
-        return GLiClassOutput(
-            loss=loss, logits=logits, 
-            hidden_states=outputs.hidden_states, 
-            attentions=outputs.attentions,
-            text_embeddings= pooled_output if output_text_embeddings else None,
-            class_embeddings= classes_embedding if output_class_embeddings else None,
-        )
-    
-
->>>>>>> e5b9a213
+
 class GLiClassEncoderDecoder(GLiClassBaseModel):
     def __init__(self, config: GLiClassModelConfig, from_pretrained = False):
         super().__init__(config)
